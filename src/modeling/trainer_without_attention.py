--- conflicted
+++ resolved
@@ -194,65 +194,6 @@
 
         return best_val_accuracy
 
-<<<<<<< HEAD
-if __name__ == "__main__":
-    # Example usage
-    data_path = 'data/standardized'
-    input_dim = 11  
-    num_classes = 5 
-    hidden_size = 168
-    num_hidden_layers = 6
-    num_attention_heads = 2
-    intermediate_size = 1024
-    hidden_dropout_prob = 0.1
-    attention_probs_dropout_prob = 0.3
-    batch_size = 512
-    network_type = 'without_attention'
-
-
-    # Create configuration
-    config = GUTNetConfig(
-        input_dim=input_dim,
-        num_classes=num_classes, 
-        hidden_size=hidden_size,
-        num_hidden_layers=num_hidden_layers,
-        num_attention_heads=num_attention_heads,
-        intermediate_size=intermediate_size,
-        hidden_dropout_prob=hidden_dropout_prob,
-        attention_probs_dropout_prob=attention_probs_dropout_prob,
-        problem_type="single_label_classification",
-        log_level="INFO"
-    )
-
-    # 初始化训练器
-    trainer = GUTNetTrainer(config, data_path, batch_size=batch_size)
-
-    # 训练模型
-    trainer.train(num_epochs=1000, patience=50)
-
-    # 加载最佳模型
-    trainer.model.load_state_dict(torch.load('best_model.pth'))
-
-    # 在测试集上评估
-    test_accuracy = trainer.evaluate(trainer.test_loader)
-    logger.info(f"测试准确率: {test_accuracy:.4f}")
-
-    # 在验证集上评估
-    val_accuracy = trainer.evaluate(trainer.val_loader)
-    logger.info(f"验证准确率: {val_accuracy:.4f}")
-
-    # 生成详细的评估报告
-    test_accuracy, test_report = trainer.generate_evaluation_report(trainer.test_loader)
-    val_accuracy, val_report = trainer.generate_evaluation_report(trainer.val_loader)
-
-    logger.info("\n测试集详细评估报告:")
-    logger.info(f"准确率: {test_accuracy:.4f}")
-    logger.info(f"分类报告:\n{test_report}")
-
-    logger.info("\n验证集详细评估报告:")
-    logger.info(f"准确率: {val_accuracy:.4f}")
-    logger.info(f"分类报告:\n{val_report}")
-=======
     # Add new method to calculate loss
     def calculate_loss(self, data_loader):
         self.model.eval()
@@ -325,8 +266,7 @@
 #     logger.info(f"准确率: {val_accuracy:.4f}")
 #     logger.info(f"分类报告:\n{val_report}")
 
->>>>>>> d1125769
-
-
-
-
+
+
+
+
